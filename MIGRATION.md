# Deprecations in 7.x

You can use the **Experimental** [@sentry/migr8](https://www.npmjs.com/package/@sentry/migr8) to automatically update
your SDK usage and fix most deprecations. This requires Node 18+.

```bash
npx @sentry/migr8@latest
```

This will let you select which updates to run, and automatically update your code. Make sure to still review all code
changes!

## Deprecate `Hub`

The `Hub` has been a very important part of the Sentry SDK API up until now.
Hubs were the SDK's "unit of concurrency" to keep track of data across threads and to scope data to certain parts of your code.
Because it is overly complicated and confusing to power users, it is going to be replaced by a set of new APIs: the "new Scope API".

`Scope`s have existed before in the SDK but we are now expanding on them because we have found them powerful enough to fully cover the `Hub` API.

If you are using the `Hub` right now, see the following table on how to migrate to the new API:

| Old `Hub` API | New `Scope` API |
| --- | --- |
| `new Hub()` | `withScope()`, `withIsolationScope()` or `new Scope()` |
| hub.isOlderThan() | REMOVED - Was used to compare `Hub` instances, which are gonna be removed |
| hub.bindClient() | A combination of `scope.setClient()` and `client.setupIntegrations()` |
| hub.pushScope() | `Sentry.withScope()` |
| hub.popScope() | `Sentry.withScope()` |
| hub.withScope() | `Sentry.withScope()` |
| getClient() | `Sentry.getClient()` |
| getScope() | `Sentry.getCurrentScope()` to get the currently active scope |
| getIsolationScope() | `Sentry.getIsolationScope()` |
| getStack() | REMOVED - The stack used to hold scopes. Scopes are used directly now |
| getStackTop() | REMOVED - The stack used to hold scopes. Scopes are used directly now |
| captureException() | `Sentry.captureException()` |
| captureMessage() | `Sentry.captureMessage()` |
| captureEvent() | `Sentry.captureEvent()` |
| lastEventId() | REMOVED - Use event processors or beforeSend instead |
| addBreadcrumb() | `Sentry.addBreadcrumb()` |
| setUser() | `Sentry.setUser()` |
| setTags() | `Sentry.setTags()` |
| setExtras() | `Sentry.setExtras()` |
| setTag() | `Sentry.setTag()` |
| setExtra() | `Sentry.setExtra()` |
| setContext() | `Sentry.setContext()` |
| configureScope() | REMOVED - Scopes are now the unit of concurrency  |
| run() | `Sentry.withScope()` or `Sentry.withIsolationScope()` |
| getIntegration() | `client.getIntegration()` |
| startTransaction() | `Sentry.startSpan()`, `Sentry.startInactiveSpan()` or `Sentry.startSpanManual()` |
| traceHeaders() | REMOVED - The closest equivalent is now `spanToTraceHeader(getActiveSpan())`  |
| captureSession() | `Sentry.captureSession()` |
| startSession() | `Sentry.startSession()` |
| endSession() | `Sentry.endSession()` |
| shouldSendDefaultPii() | REMOVED - The closest equivalent is `Sentry.getClient().getOptions().sendDefaultPii` |

## Deprecate `scope.getSpan()` and `scope.setSpan()`

Instead, you can get the currently active span via `Sentry.getActiveSpan()`. Setting a span on the scope happens
automatically when you use the new performance APIs `startSpan()` and `startSpanManual()`.

## Deprecate `scope.setTransactionName()`

Instead, either set this as attributes or tags, or use an event processor to set `event.transaction`.

## Deprecate `scope.getTransaction()` and `getActiveTransaction()`

Instead, you should not rely on the active transaction, but just use `startSpan()` APIs, which handle this for you.

## Deprecate arguments for `startSpan()` APIs

In v8, the API to start a new span will be reduced from the currently available options. Going forward, only these
argument will be passable to `startSpan()`, `startSpanManual()` and `startInactiveSpan()`:

- `name`
- `attributes`
- `origin`
- `op`
- `startTime`
- `scope`

## Deprecate `startTransaction()` & `span.startChild()`

In v8, the old performance API `startTransaction()` (and `hub.startTransaction()`), as well as `span.startChild()`, will
be removed. Instead, use the new performance APIs:

- `startSpan()`
- `startSpanManual()`
- `startInactiveSpan()`

You can [read more about the new performance APIs here](./docs/v8-new-performance-apis.md).

## Deprecate `Sentry.lastEventId()` and `hub.lastEventId()`

`Sentry.lastEventId()` sometimes causes race conditions, so we are deprecating it in favour of the `beforeSend`
callback.

```js
// Before

Sentry.init({
  beforeSend(event, hint) {
    const lastCapturedEventId = Sentry.lastEventId();

    // Do something with `lastCapturedEventId` here

    return event;
  },
});

// After
Sentry.init({
  beforeSend(event, hint) {
    const lastCapturedEventId = event.event_id;

    // Do something with `lastCapturedEventId` here

    return event;
  },
});
```

<<<<<<< HEAD
## Deprecated fields on `Hub`

In v8, the Hub class will be removed. The following methods are therefore deprecated:

- `hub.startTransaction()`: See [Deprecation of `startTransaction`](#deprecate-starttransaction)
- `hub.lastEventId()`: See [Deprecation of `lastEventId`](#deprecate-sentrylasteventid-and-hublasteventid)
- `hub.startSession()`: Use top-level `Sentry.startSession()` instead
- `hub.endSession()`: Use top-level `Sentry.endSession()` instead
- `hub.captureSession()`: Use top-level `Sentry.captureSession()` instead
- `hub.shouldSendDefaultPii()`: Access Sentry client option via `Sentry.getClient().getOptions().sendDefaultPii` instead

=======
>>>>>>> 1005ba9c
## Deprecated fields on `Span` and `Transaction`

In v8, the Span class is heavily reworked. The following properties & methods are thus deprecated:

- `span.toContext()`: Access the fields directly instead.
- `span.updateWithContext(newSpanContext)`: Update the fields directly instead.
- `span.setName(newName)`: Use `span.updateName(newName)` instead.
- `span.toTraceparent()`: use `spanToTraceHeader(span)` util instead.
- `span.getTraceContext()`: Use `spanToTraceContext(span)` utility function instead.
- `span.sampled`: Use `span.isRecording()` instead.
- `span.spanId`: Use `span.spanContext().spanId` instead.
- `span.traceId`: Use `span.spanContext().traceId` instead.
- `span.name`: Use `spanToJSON(span).description` instead.
- `span.description`: Use `spanToJSON(span).description` instead.
- `span.getDynamicSamplingContext`: Use `getDynamicSamplingContextFromSpan` utility function instead.
- `transaction.setMetadata()`: Use attributes instead, or set data on the scope.
- `transaction.metadata`: Use attributes instead, or set data on the scope.
- `span.tags`: Set tags on the surrounding scope instead, or use attributes.
- `span.data`: Use `spanToJSON(span).data` instead.
- `span.setTag()`: Use `span.setAttribute()` instead or set tags on the surrounding scope.
- `span.setData()`: Use `span.setAttribute()` instead.
- `transaction.setContext()`: Set context on the surrounding scope instead.

## Deprecate `pushScope` & `popScope` in favor of `withScope`

Instead of manually pushing/popping a scope, you should use `Sentry.withScope(callback: (scope: Scope))` instead.

## Deprecate `configureScope` in favor of using `getCurrentScope()`

Instead of updating the scope in a callback via `configureScope()`, you should access it via `getCurrentScope()` and
configure it directly:

```js
Sentry.getCurrentScope().setTag('xx', 'yy');
```

## Deprecate `addGlobalEventProcessor` in favor of `addEventProcessor`

Instead of using `addGlobalEventProcessor`, you should use `addEventProcessor` which does not add the event processor
globally, but to the current client.

For the vast majority of cases, the behavior of these should be the same. Only in the case where you have multiple
clients will this differ - but you'll likely want to add event processors per-client then anyhow, not globally.

In v8, we will remove the global event processors overall, as that allows us to avoid keeping global state that is not
necessary.

## Deprecate `extractTraceParentData` export from `@sentry/core` & downstream packages

Instead, import this directly from `@sentry/utils`.

Generally, in most cases you should probably use `continueTrace` instead, which abstracts this away from you and handles
scope propagation for you.

## Deprecate `lastEventId()`

Instead, if you need the ID of a recently captured event, we recommend using `beforeSend` instead:

```ts
import * as Sentry from '@sentry/browser';

Sentry.init({
  dsn: '__DSN__',
  beforeSend(event, hint) {
    const lastCapturedEventId = event.event_id;

    // Do something with `lastCapturedEventId` here

    return event;
  },
});
```

## Deprecate `timestampWithMs` export - #7878

The `timestampWithMs` util is deprecated in favor of using `timestampInSeconds`.

## `addTracingExtensions` replaces `addExtensionMethods` (since 7.46.0)

Since the deprecation of `@sentry/tracing`, tracing extensions are now added by calling `addTracingExtensions` which is
exported from all framework SDKs.

```js
// Before
import * as Sentry from '@sentry/browser';
import { addExtensionMethods } from '@sentry/tracing';

Sentry.init({
  dsn: '__DSN__',
  tracesSampleRate: 1.0,
});

addExtensionMethods();

// After
import * as Sentry from '@sentry/browser';

Sentry.init({
  dsn: '__DSN__',
  tracesSampleRate: 1.0,
});

Sentry.addTracingExtensions();
```

## Remove requirement for `@sentry/tracing` package (since 7.46.0)

With `7.46.0` you no longer require the `@sentry/tracing` package to use tracing and performance monitoring with the
Sentry JavaScript SDKs. The `@sentry/tracing` package will be removed in a future major release, but can still be used
in the meantime.

#### Browser:

```js
// Before
import * as Sentry from '@sentry/browser';
import { BrowserTracing } from '@sentry/tracing';

Sentry.init({
  dsn: '__DSN__',
  tracesSampleRate: 1.0,
  integrations: [new BrowserTracing()],
});

// After
import * as Sentry from '@sentry/browser';

Sentry.init({
  dsn: '__DSN__',
  tracesSampleRate: 1.0,
  integrations: [new Sentry.BrowserTracing()],
});
```

#### Node:

```js
// Before
const Sentry = require('@sentry/node');
require('@sentry/tracing');

Sentry.init({
  dsn: '__DSN__',
  tracesSampleRate: 1.0,
});

// After
const Sentry = require('@sentry/node');

Sentry.init({
  dsn: '__DSN__',
  tracesSampleRate: 1.0,
  integrations: [
    // Automatically instrument Node.js libraries and frameworks
    ...Sentry.autoDiscoverNodePerformanceMonitoringIntegrations(),
  ],
});
```

**Note:** If you imported `stripUrlQueryAndFragment` from `@sentry/tracing`, you'll need to import it from
`@sentry/utils`, once you remove `@sentry/tracing`.

## Replay options changed (since 7.35.0) - #6645

Some options for replay have been deprecated in favor of new APIs. See
[Replay Migration docs](./packages/replay/MIGRATION.md#upgrading-replay-from-7340-to-7350) for details.

## Renaming of Next.js wrapper methods (since 7.31.0) - #6790

We updated the names of the functions to wrap data fetchers and API routes to better reflect what they are doing. The
old methods can still be used but are deprecated and will be removed in the next major update of the SDK.

Following function names were updated:

- `withSentryAPI` was renamed to `wrapApiHandlerWithSentry`
- `withSentryGetServerSideProps` was renamed to `wrapGetServerSidePropsWithSentry`
- `withSentryGetStaticProps` was renamed to `wrapGetStaticPropsWithSentry`
- `withSentryServerSideGetInitialProps` was renamed to `wrapGetInitialPropsWithSentry`
- `withSentryServerSideAppGetInitialProps` was renamed to `wrapAppGetInitialPropsWithSentry`
- `withSentryServerSideDocumentGetInitialProps` was renamed to `wrapDocumentGetInitialPropsWithSentry`
- `withSentryServerSideErrorGetInitialProps` was renamed to `wrapErrorGetInitialPropsWithSentry`

## Deprecated `tracingOrigins` (since 7.19.0) - #6176

The `tracingOrigins` option is deprecated in favor of using `shouldCreateSpanForRequest` and `tracePropagationTargets`.

## Deprecate `componentTrackingPreprocessor` in Svelte SDK (since 7.16.0) - #5936

This release adds the `withSentryConfig` feature to the Svelte SDK. It replaces the now deprecated Svelte
`componentTrackingPreprocessor` which will be removed in the next major release.

## Deprecate `getGlobalObject` in `@sentry/utils` (since 7.16.0) - #5949

This is no longer used.

## Deprecate @sentry/hub (since 7.15.0) - #5823

This release deprecates `@sentry/hub` and all of it's exports. All of the `@sentry/hub` exports have moved to
`@sentry/core`. `@sentry/hub` will be removed in the next major release.

# Upgrading Sentry Replay (beta, 7.24.0)

For details on upgrading Replay in its beta phase, please view the
[dedicated Replay MIGRATION docs](./packages/replay/MIGRATION.md).

# Upgrading from 6.x to 7.x

The main goal of version 7 is to reduce bundle size. This version is breaking because we removed deprecated APIs,
upgraded our build tooling, and restructured npm package contents. Below we will outline all the breaking changes you
should consider when upgrading.

**TL;DR** If you only use basic features of Sentry, or you simply copy & pasted the setup examples from our docs, here's
what changed for you:

- If you installed additional Sentry packages, such as`@sentry/tracing` alongside your Sentry SDK (e.g. `@sentry/react`
  or `@sentry/node`), make sure to upgrade all of them to version 7.
- Our CDN bundles are now ES6 - you will need to [reconfigure your script tags](#renaming-of-cdn-bundles) if you want to
  keep supporting ES5 and IE11 on the new SDK version.
- Distributed CommonJS files will be ES6. Use a transpiler if you need to support old node versions.
- We bumped the TypeScript version we generate our types with to 3.8.3. Please check if your TypeScript projects using
  TypeScript version 3.7 or lower still compile. Otherwise, upgrade your TypeScript version.
- `whitelistUrls` and `blacklistUrls` have been renamed to `allowUrls` and `denyUrls` in the `Sentry.init()` options.
- The `UserAgent` integration is now called `HttpContext`.
- If you are using Performance Monitoring and with tracing enabled, you might have to
  [make adjustments to your server's CORS settings](#propagation-of-baggage-header)

## Dropping Support for Node.js v6

Node.js version 6 has reached end of life in April 2019. For Sentry JavaScript SDK version 7, we will no longer be
supporting version 6 of Node.js.

As far as SDK development goes, dropping support means no longer running integration tests for Node.js version 6, and
also no longer handling edge cases specific to version 6. Running the new SDK version on Node.js v6 is therefore highly
discouraged.

## Removal of `@sentry/minimal`

The `@sentry/minimal` package was deleted and it's functionality was moved to `@sentry/hub`. All exports from
`@sentry/minimal` should be available in `@sentry/hub` other than `_callOnClient` function which was removed.

```ts
// New in v7:
import { addBreadcrumb, captureException, configureScope, setTag } from '@sentry/hub';

// Before:
import { addBreadcrumb, captureException, configureScope, setTag } from '@sentry/minimal';
```

## Explicit Client Options

In v7, we've updated the `Client` to have options separate from the options passed into `Sentry.init`. This means that
constructing a client now requires 3 options: `integrations`, `transport` and `stackParser`. These can be customized as
you see fit.

```ts
import { BrowserClient, defaultStackParser, defaultIntegrations, makeFetchTransport } from '@sentry/browser';

// New in v7:
const client = new BrowserClient({
  transport: makeFetchTransport,
  stackParser: defaultStackParser,
  integrations: defaultIntegrations,
});

// Before:
const client = new BrowserClient();
```

Since you now explicitly pass in the dependencies of the client, you can also tree-shake out dependencies that you do
not use this way. For example, you can tree-shake out the SDK's default integrations and only use the ones that you want
like so:

```ts
import {
  BrowserClient,
  Breadcrumbs,
  Dedupe,
  defaultStackParser,
  GlobalHandlers,
  Integrations,
  makeFetchTransport,
  LinkedErrors,
} from '@sentry/browser';

// New in v7:
const client = new BrowserClient({
  transport: makeFetchTransport,
  stackParser: defaultStackParser,
  integrations: [new Breadcrumbs(), new GlobalHandlers(), new LinkedErrors(), new Dedupe()],
});
```

## Removal Of Old Platform Integrations From `@sentry/integrations` Package

The following classes will be removed from the `@sentry/integrations` package and can no longer be used:

- `Angular`
- `Ember`
- `Vue`

These classes have been superseded and were moved into their own packages, `@sentry/angular`, `@sentry/ember`, and
`@sentry/vue` in a previous version. Refer to those packages if you want to integrate Sentry into your Angular, Ember,
or Vue application.

## Moving To ES6 For CommonJS Files

From version 7 onwards, the CommonJS files in Sentry JavaScript SDK packages will use ES6.

If you need to support Internet Explorer 11 or old Node.js versions, we recommend using a preprocessing tool like
[Babel](https://babeljs.io/) to convert Sentry packages to ES5.

## Renaming Of CDN Bundles

CDN bundles will be ES6 by default. Files that followed the naming scheme `bundle.es6.min.js` were renamed to
`bundle.min.js` and any bundles using ES5 (files without `.es6`) turned into `bundle.es5.min.js`.

See our [docs on CDN bundles](https://docs.sentry.io/platforms/javascript/install/cdn/) for more information.

## Restructuring Of Package Content

Up until v6.x, we have published our packages on npm with the following structure:

- `build` folder contained CDN bundles
- `dist` folder contained CommonJS files and TypeScript declarations
- `esm` folder contained ESM files and TypeScript declarations

Moving forward the JavaScript SDK packages will generally have the following structure:

- `cjs` folder contains CommonJS files
- `esm` folder contains ESM files
- `types` folder contains TypeScript declarations

**CDN bundles of version 7 or higher will no longer be distributed through our npm package.** This means that most
third-party CDNs like [unpkg](https://unpkg.com/) or [jsDelivr](https://www.jsdelivr.com/) will also not provide them.

If you depend on any specific files in a Sentry JavaScript npm package, you will most likely need to update their
references. For example, imports on `@sentry/browser/dist/client` will become `@sentry/browser/cjs/client`. However,
directly importing from specific files is discouraged.

## Removing the `API` class from `@sentry/core`

The internal `API` class was removed in favor of using client options explicitly.

```js
// New in v7:
import {
  initAPIDetails,
  getEnvelopeEndpointWithUrlEncodedAuth,
  getStoreEndpointWithUrlEncodedAuth,
} from '@sentry/core';

const client = getCurrentHub().getClient();
const dsn = client.getDsn();
const options = client.getOptions();
const envelopeEndpoint = getEnvelopeEndpointWithUrlEncodedAuth(dsn, options.tunnel);

// Before:
import { API } from '@sentry/core';

const api = new API(dsn, metadata, tunnel);
const dsn = api.getDsn();
const storeEndpoint = api.getStoreEndpointWithUrlEncodedAuth();
const envelopeEndpoint = api.getEnvelopeEndpointWithUrlEncodedAuth();
```

## Transport Changes

The `Transport` API was simplified and some functionality (e.g. APIDetails and client reports) was refactored and moved
to the Client. To send data to Sentry, we switched from the previously used
[Store endpoint](https://develop.sentry.dev/sdk/store/) to the
[Envelopes endpoint](https://develop.sentry.dev/sdk/envelopes/).

This example shows the new v7 and the v6 Transport API:

```js
// New in v7:
export interface Transport {
  /* Sends an envelope to the Envelope endpoint in Sentry */
  send(request: Envelope): PromiseLike<void>;
  /* Waits for all events to be sent or the timeout to expire, whichever comes first */
  flush(timeout?: number): PromiseLike<boolean>;
}

// Before:
export interface Transport {
  /* Sends the event to the Store endpoint in Sentry */
  sendEvent(event: Event): PromiseLike<Response>;
  /* Sends the session to the Envelope endpoint in Sentry */
  sendSession?(session: Session | SessionAggregates): PromiseLike<Response>;
  /* Waits for all events to be sent or the timeout to expire, whichever comes first */
  close(timeout?: number): PromiseLike<boolean>;
  /* Increment the counter for the specific client outcome */
  recordLostEvent?(type: Outcome, category: SentryRequestType): void;
}
```

### Custom Transports

If you rely on a custom transport, you will need to make some adjustments to how it is created when migrating to v7.
Note that we changed our transports from a class-based to a functional approach, meaning that the previously class-based
transports are now created via functions. This also means that custom transports are now passed by specifying a factory
function in the `Sentry.init` options object instead passing the custom transport's class.

The following example shows how to create a custom transport in v7 vs. how it was done in v6:

```js
// New in v7:
import { BaseTransportOptions, Transport, TransportMakeRequestResponse, TransportRequest } from '@sentry/types';
import { createTransport } from '@sentry/core';

export function makeMyCustomTransport(options: BaseTransportOptions): Transport {
  function makeRequest(request: TransportRequest): PromiseLike<TransportMakeRequestResponse> {
    // this is where your sending logic goes
    const myCustomRequest = {
      body: request.body,
      url: options.url
    };
    // you define how `sendMyCustomRequest` works
    return sendMyCustomRequest(myCustomRequest).then(response => ({
      headers: {
        'x-sentry-rate-limits': response.headers.get('X-Sentry-Rate-Limits'),
        'retry-after': response.headers.get('Retry-After'),
      },
    }));
  }

  // `createTransport` takes care of rate limiting and flushing
  return createTransport(options, makeRequest);
}

Sentry.init({
  dsn: '...',
  transport: makeMyCustomTransport, // this function will be called when the client is initialized
  ...
})

// Before:
class MyCustomTransport extends BaseTransport {
  constructor(options: TransportOptions) {
    // initialize your transport here
    super(options);
  }

  public sendEvent(event: Event): PromiseLike<Response> {
    // this is where your sending logic goes
    // `url` is decoded from dsn in BaseTransport
    const myCustomRequest = createMyCustomRequestFromEvent(event, this.url);
    return sendMyCustomRequest(myCustomRequest).then(() => resolve({status: 'success'}));
  }

  public sendSession(session: Session): PromiseLike<Response> {...}
  // ...
}

Sentry.init({
  dsn: '...',
  transport: MyCustomTransport, // the constructor was called when the client was initialized
  ...
})
```

Overall, the new way of transport creation allows you to create your custom sending implementation without having to
deal with the conversion of events or sessions to envelopes. We recommend calling using the `createTransport` function
from `@sentry/core` as demonstrated in the example above which, besides creating the `Transport` object with your custom
logic, will also take care of rate limiting and flushing.

For a complete v7 transport implementation, take a look at our
[browser fetch transport](https://github.com/getsentry/sentry-javascript/blob/ebc938a03d6efe7d0c4bbcb47714e84c9a566a9c/packages/browser/src/transports/fetch.ts#L1-L34).

### Node Transport Changes

To clean up the options interface, we now require users to pass down transport related options under the
`transportOptions` key. The options that were changed were `caCerts`, `httpProxy`, and `httpsProxy`. In addition,
`httpProxy` and `httpsProxy` were unified to a single option under the `transportOptions` key, `proxy`.

```ts
// New in v7:
Sentry.init({
  dsn: '...',
  transportOptions: {
    caCerts: getMyCaCert(),
    proxy: 'http://example.com',
  },
});

// Before:
Sentry.init({
  dsn: '...',
  caCerts: getMyCaCert(),
  httpsProxy: 'http://example.com',
});
```

## Enum Changes

Given that enums have a high bundle-size impact, our long term goal is to eventually remove all enums from the SDK in
favor of string literals.

### Removed Enums

- The previously deprecated enum `Status` was removed (see
  [#4891](https://github.com/getsentry/sentry-javascript/pull/4891)).
- The previously deprecated internal-only enum `RequestSessionStatus` was removed (see
  [#4889](https://github.com/getsentry/sentry-javascript/pull/4889)) in favor of string literals.
- The previously deprecated internal-only enum `SessionStatus` was removed (see
  [#4890](https://github.com/getsentry/sentry-javascript/pull/4890)) in favor of string literals.

### Deprecated Enums

The two enums `SpanStatus`, and `Severity` remain deprecated, as we decided to limit the number of high-impact breaking
changes in v7. They will be removed in the next major release which is why we strongly recommend moving to the
corresponding string literals. Here's how to adjust [`Severity`](#severity-severitylevel-and-severitylevels) and
[`SpanStatus`](#spanstatus).

## Session Changes

Note: These changes are not relevant for the majority of Sentry users but if you are building an SDK on top of the
Javascript SDK, you might need to make some adaptions. The internal `Session` class was refactored and replaced with a
more functional approach in [#5054](https://github.com/getsentry/sentry-javascript/pull/5054). Instead of the class, we
now export a `Session` interface from `@sentry/types` and three utility functions to create and update a `Session`
object from `@sentry/hub`. This short example shows what has changed and how to deal with the new functions:

```js
// New in v7:
import { makeSession, updateSession, closeSession } from '@sentry/hub';

const session = makeSession({ release: 'v1.0' });
updateSession(session, { environment: 'prod' });
closeSession(session, 'ok');

// Before:
import { Session } from '@sentry/hub';

const session = new Session({ release: 'v1.0' });
session.update({ environment: 'prod' });
session.close('ok');
```

## Propagation of Baggage Header

We introduced a new way of propagating tracing and transaction-related information between services. This change adds
the [`baggage` HTTP header](https://www.w3.org/TR/baggage/) to outgoing requests if the instrumentation of requests is
enabled. Since this adds a header to your HTTP requests, you might need to adjust your Server's CORS settings to allow
this additional header. Take a look at the
[Sentry docs](https://docs.sentry.io/platforms/javascript/performance/connect-services/#navigation-and-other-xhr-requests)
for more in-depth instructions what to change.

## General API Changes

For our efforts to reduce bundle size of the SDK we had to remove and refactor parts of the package which introduced a
few changes to the API:

- Remove support for deprecated `@sentry/apm` package. `@sentry/tracing` should be used instead.
- Remove deprecated `user` field from DSN. `publicKey` should be used instead.
- Remove deprecated `whitelistUrls` and `blacklistUrls` options from `Sentry.init`. They have been superseded by
  `allowUrls` and `denyUrls` specifically. See
  [our docs page on inclusive language](https://develop.sentry.dev/inclusion/) for more details.
- Gatsby SDK: Remove `Sentry` from `window` object.
- Remove deprecated `Status`, `SessionStatus`, and `RequestSessionStatus` enums. These were only part of an internal
  API. If you are using these enums, we encourage you to to look at
  [b177690d](https://github.com/getsentry/sentry-javascript/commit/b177690d89640aef2587039113c614672c07d2be),
  [5fc3147d](https://github.com/getsentry/sentry-javascript/commit/5fc3147dfaaf1a856d5923e4ba409479e87273be), and
  [f99bdd16](https://github.com/getsentry/sentry-javascript/commit/f99bdd16539bf6fac14eccf1a974a4988d586b28) to to see
  the changes we've made to our code as result. We generally recommend using string literals instead of the removed
  enums.
- Remove 'critical' severity.
- Remove deprecated `getActiveDomain` method and `DomainAsCarrier` type from `@sentry/hub`.
- Rename `registerRequestInstrumentation` to `instrumentOutgoingRequests` in `@sentry/tracing`.
- Remove `Backend` and port its functionality into `Client` (see
  [#4911](https://github.com/getsentry/sentry-javascript/pull/4911) and
  [#4919](https://github.com/getsentry/sentry-javascript/pull/4919)). `Backend` was an unnecessary abstraction which is
  not present in other Sentry SDKs. For the sake of reducing complexity, increasing consistency with other Sentry SDKs
  and decreasing bundle-size, `Backend` was removed.
- Remove support for Opera browser pre v15.
- Rename `UserAgent` integration to `HttpContext`. (see
  [#5027](https://github.com/getsentry/sentry-javascript/pull/5027))
- Remove `SDK_NAME` export from `@sentry/browser`, `@sentry/node`, `@sentry/tracing` and `@sentry/vue` packages.
- Removed `eventStatusFromHttpCode` to save on bundle size.
- Replace `BrowserTracing` `maxTransactionDuration` option with `finalTimeout` option
- Removed `ignoreSentryErrors` option from AWS lambda SDK. Errors originating from the SDK will now _always_ be caught
  internally.
- Removed `Integrations.BrowserTracing` export from `@sentry/nextjs`. Please import `BrowserTracing` from
  `@sentry/nextjs` directly.
- Removed static `id` property from `BrowserTracing` integration.
- Removed usage of deprecated `event.stacktrace` field

## Sentry Angular SDK Changes

The Sentry Angular SDK (`@sentry/angular`) is now compiled with the Angular compiler (see
[#4641](https://github.com/getsentry/sentry-javascript/pull/4641)). This change was necessary to fix a long-lasting bug
in the SDK (see [#3282](https://github.com/getsentry/sentry-javascript/issues/3282)): `TraceDirective` and `TraceModule`
can now be used again without risking an application compiler error or having to disable AOT compilation.

### Angular Version Compatibility

As in v6, we continue to list Angular 10-13 in our peer dependencies, meaning that these are the Angular versions we
officially support. If you are using v7 with Angular <10 in your project and you experience problems, we recommend
staying on the latest 6.x version until you can upgrade your Angular version. As v7 of our SDK is compiled with the
Angular 10 compiler and we upgraded our Typescript version, the SDK will work with Angular 10 and above. Tests have
shown that Angular 9 seems to work as well (use at your own risk) but we recommend upgrading to a more recent Angular
version.

### Import Changes

Due to the compiler change, our NPM package structure changed as well as it now conforms to the
[Angular Package Format v10](https://docs.google.com/document/d/1uh2D6XqaGh2yjjXwfF4SrJqWl1MBhMPntlNBBsk6rbw/edit). In
case you're importing from specific paths other than `@sentry/angular` you will have to adjust these paths. As an
example, `import ... from '@sentry/angular/esm/injex.js'` should be changed to
`import ... from '@sentry/angular/esm2015/index.js'`. Generally, we strongly recommend only importing from
`@sentry/angular`.

# Upgrading from 6.17.x to 6.18.0

Version 6.18.0 deprecates the `frameContextLines` top-level option for the Node SDK. This option will be removed in an
upcoming major version. To migrate off of the top-level option, pass it instead to the new `ContextLines` integration.

```js
// New in 6.18.0
init({
  dsn: '__DSN__',
  integrations: [new ContextLines({ frameContextLines: 10 })],
});

// Before:
init({
  dsn: '__DSN__',
  frameContextLines: 10,
});
```

# Upgrading from 6.x to 6.17.x

You only need to make changes when migrating to `6.17.x` if you are using our internal `Dsn` class. Our internal API
class and typescript enums were deprecated, so we recommend you migrate them as well.

The internal `Dsn` class was removed in `6.17.0`. For additional details, you can look at the
[PR where this change happened](https://github.com/getsentry/sentry-javascript/pull/4325). To migrate, see the following
example.

```js
// New in 6.17.0:
import { dsnToString, makeDsn } from '@sentry/utils';

const dsn = makeDsn(process.env.SENTRY_DSN);
console.log(dsnToString(dsn));

// Before:
import { Dsn } from '@sentry/utils';

const dsn = new Dsn(process.env.SENTRY_DSN);
console.log(dsn.toString());
```

The internal API class was deprecated, and will be removed in the next major release. More details can be found in the
[PR that made this change](https://github.com/getsentry/sentry-javascript/pull/4281). To migrate, see the following
example.

```js
// New in 6.17.0:
import {
  initAPIDetails,
  getEnvelopeEndpointWithUrlEncodedAuth,
  getStoreEndpointWithUrlEncodedAuth,
} from '@sentry/core';

const dsn = initAPIDetails(dsn, metadata, tunnel);
const dsn = api.dsn;
const storeEndpoint = getStoreEndpointWithUrlEncodedAuth(api.dsn);
const envelopeEndpoint = getEnvelopeEndpointWithUrlEncodedAuth(api.dsn, api.tunnel);

// Before:
import { API } from '@sentry/core';

const api = new API(dsn, metadata, tunnel);
const dsn = api.getDsn();
const storeEndpoint = api.getStoreEndpointWithUrlEncodedAuth();
const envelopeEndpoint = api.getEnvelopeEndpointWithUrlEncodedAuth();
```

## Enum changes

The enums `Status`, `SpanStatus`, and `Severity` were deprecated, and we've detailed how to migrate away from them
below. We also deprecated the `TransactionMethod`, `Outcome` and `RequestSessionStatus` enums, but those are
internal-only APIs. If you are using them, we encourage you to take a look at the corresponding PRs to see how we've
changed our code as a result.

- `TransactionMethod`: https://github.com/getsentry/sentry-javascript/pull/4314
- `Outcome`: https://github.com/getsentry/sentry-javascript/pull/4315
- `RequestSessionStatus`: https://github.com/getsentry/sentry-javascript/pull/4316

#### Status

We deprecated the `Status` enum in `@sentry/types` and it will be removed in the next major release. We recommend using
string literals to save on bundle size. [PR](https://github.com/getsentry/sentry-javascript/pull/4298). We also removed
the `Status.fromHttpCode` method. This was done to save on bundle size.

```js
// New in 6.17.0:
import { eventStatusFromHttpCode } from '@sentry/utils';

const status = eventStatusFromHttpCode(500);

// Before:
import { Status } from '@sentry/types';

const status = Status.fromHttpCode(500);
```

#### SpanStatus

We deprecated the `Status` enum in `@sentry/tracing` and it will be removed in the next major release. We recommend
using string literals to save on bundle size. [PR](https://github.com/getsentry/sentry-javascript/pull/4299). We also
removed the `SpanStatus.fromHttpCode` method. This was done to save on bundle size.

```js
// New in 6.17.0:
import { spanStatusfromHttpCode } from '@sentry/tracing';

const status = spanStatusfromHttpCode(403);

// Before:
import { SpanStatus } from '@sentry/tracing';

const status = SpanStatus.fromHttpCode(403);
```

#### Severity, SeverityLevel, and SeverityLevels

We deprecated the `Severity` enum in `@sentry/types` and it will be removed in the next major release. We recommend
using string literals (typed as `SeverityLevel`) to save on bundle size.

```js
// New in 6.17.5:
import { SeverityLevel } from '@sentry/types';

const levelA = "error" as SeverityLevel;

const levelB: SeverityLevel = "error"

// Before:
import { Severity, SeverityLevel } from '@sentry/types';

const levelA = Severity.error;

const levelB: SeverityLevel = "error"
```

# Upgrading from 4.x to 5.x/6.x

In this version upgrade, there are a few breaking changes. This guide should help you update your code accordingly.

## Integrations

We moved optional integrations into their own package, called `@sentry/integrations`. Also, we made a few default
integrations now optional. This is probably the biggest breaking change regarding the upgrade.

Integrations that are now opt-in and were default before:

- Dedupe (responsible for sending the same error only once)
- ExtraErrorData (responsible for doing fancy magic, trying to extract data out of the error object using any
  non-standard keys)

Integrations that were pluggable/optional before, that also live in this package:

- Angular (browser)
- Debug (browser/node)
- Ember (browser)
- ReportingObserver (browser)
- RewriteFrames (browser/node)
- Transaction (browser/node)
- Vue (browser)

### How to use `@sentry/integrations`?

Lets start with the approach if you install `@sentry/browser` / `@sentry/node` with `npm` or `yarn`.

Given you have a `Vue` application running, in order to use the `Vue` integration you need to do the following:

With `4.x`:

```js
import * as Sentry from '@sentry/browser';

Sentry.init({
  dsn: '___PUBLIC_DSN___',
  integrations: [
    new Sentry.Integrations.Vue({
      Vue,
      attachProps: true,
    }),
  ],
});
```

With `5.x` you need to install `@sentry/integrations` and change the import.

```js
import * as Sentry from '@sentry/browser';
import * as Integrations from '@sentry/integrations';

Sentry.init({
  dsn: '___PUBLIC_DSN___',
  integrations: [
    new Integrations.Vue({
      Vue,
      attachProps: true,
    }),
  ],
});
```

In case you are using the CDN version or the Loader, we provide a standalone file for every integration, you can use it
like this:

```html
<!-- Note that we now also provide a es6 build only -->
<!-- <script src="https://browser.sentry-cdn.com/5.0.0/bundle.es6.min.js" crossorigin="anonymous"></script> -->
<script src="https://browser.sentry-cdn.com/5.0.0/bundle.min.js" crossorigin="anonymous"></script>

<!-- If you include the integration it will be available under Sentry.Integrations.Vue -->
<script src="https://browser.sentry-cdn.com/5.0.0/vue.min.js" crossorigin="anonymous"></script>

<script>
  Sentry.init({
    dsn: '___PUBLIC_DSN___',
    integrations: [
      new Sentry.Integrations.Vue({
        Vue,
        attachProps: true,
      }),
    ],
  });
</script>
```

## New Scope functions

We realized how annoying it is to set a whole object using `setExtra`, so there are now a few new methods on the
`Scope`.

```typescript
setTags(tags: { [key: string]: string | number | boolean | null | undefined }): this;
setExtras(extras: { [key: string]: any }): this;
clearBreadcrumbs(): this;
```

So you can do this now:

```js
// New in 5.x setExtras
Sentry.withScope(scope => {
  scope.setExtras(errorInfo);
  Sentry.captureException(error);
});

// vs. 4.x
Sentry.withScope(scope => {
  Object.keys(errorInfo).forEach(key => {
    scope.setExtra(key, errorInfo[key]);
  });
  Sentry.captureException(error);
});
```

## Less Async API

We removed a lot of the internal async code since in certain situations it generated a lot of memory pressure. This
really only affects you if you where either using the `BrowserClient` or `NodeClient` directly.

So all the `capture*` functions now instead of returning `Promise<Response>` return `string | undefined`. `string` in
this case is the `event_id`, in case the event will not be sent because of filtering it will return `undefined`.

## `close` vs. `flush`

In `4.x` we had both `close` and `flush` on the `Client` draining the internal queue of events, helpful when you were
using `@sentry/node` on a serverless infrastructure.

Now `close` and `flush` work similar, with the difference that if you call `close` in addition to returning a `Promise`
that you can await it also **disables** the client so it will not send any future events.

# Migrating from `raven-js` to `@sentry/browser`

https://docs.sentry.io/platforms/javascript/#browser-table Here are some examples of how the new SDKs work. Please note
that the API for all JavaScript SDKs is the same.

#### Installation

> [Docs](https://docs.sentry.io/platforms/javascript/#connecting-the-sdk-to-sentry)

_Old_:

```js
Raven.config('___PUBLIC_DSN___', {
  release: '1.3.0',
}).install();
```

_New_:

```js
Sentry.init({
  dsn: '___PUBLIC_DSN___',
  release: '1.3.0',
});
```

#### Set a global tag

> [Docs](https://docs.sentry.io/platforms/javascript/#tagging-events)

_Old_:

```js
Raven.setTagsContext({ key: 'value' });
```

_New_:

```js
Sentry.setTag('key', 'value');
```

#### Set user context

_Old_:

```js
Raven.setUserContext({
  id: '123',
  email: 'david@example.com',
});
```

_New_:

```js
Sentry.setUser({
  id: '123',
  email: 'david@example.com',
});
```

#### Capture custom exception

> A scope must now be sent around a capture to add extra information.
> [Docs](https://docs.sentry.io/platforms/javascript/#unsetting-context)

_Old_:

```js
try {
  throwingFunction();
} catch (e) {
  Raven.captureException(e, { extra: { debug: false } });
}
```

_New_:

```js
try {
  throwingFunction();
} catch (e) {
  Sentry.withScope(scope => {
    scope.setExtra('debug', false);
    Sentry.captureException(e);
  });
}
```

#### Capture a message

> A scope must now be sent around a capture to add extra information.
> [Docs](https://docs.sentry.io/platforms/javascript/#unsetting-context)

_Old_:

```js
Raven.captureMessage('test1', 'info');
Raven.captureMessage('test2', 'info', { extra: { debug: false } });
```

_New_:

```js
Sentry.captureMessage('test1', 'info');
Sentry.withScope(scope => {
  scope.setExtra('debug', false);
  Sentry.captureMessage('test2', 'info');
});
```

#### Breadcrumbs

> [Docs](https://docs.sentry.io/platforms/javascript/#breadcrumbs)

_Old_:

```js
Raven.captureBreadcrumb({
  message: 'Item added to shopping cart',
  category: 'action',
  data: {
    isbn: '978-1617290541',
    cartSize: '3',
  },
});
```

_New_:

```js
Sentry.addBreadcrumb({
  message: 'Item added to shopping cart',
  category: 'action',
  data: {
    isbn: '978-1617290541',
    cartSize: '3',
  },
});
```

### Ignoring Urls

> 'ignoreUrls' was renamed to 'denyUrls'. 'ignoreErrors', which has a similar name was not renamed.
> [Docs](https://docs.sentry.io/error-reporting/configuration/?platform=browser#deny-urls) and
> [Decluttering Sentry](https://docs.sentry.io/platforms/javascript/#decluttering-sentry)

_Old_:

```js
Raven.config('___PUBLIC_DSN___', {
  ignoreUrls: ['https://www.baddomain.com', /graph\.facebook\.com/i],
});
```

_New_:

```js
Sentry.init({
  denyUrls: ['https://www.baddomain.com', /graph\.facebook\.com/i],
});
```

### Ignoring Events (`shouldSendCallback`)

> `shouldSendCallback` was renamed to `beforeSend`
> ([#2253](https://github.com/getsentry/sentry-javascript/issues/2253)). Instead of returning `false`, you must return
> `null` to omit sending the event.
> [Docs](https://docs.sentry.io/error-reporting/configuration/filtering/?platform=browser#before-send)

_Old_:

```js
Raven.config('___PUBLIC_DSN___', {
  shouldSendCallback(event) {
    // Only send events that include user data
    if (event.user) {
      return true;
    }
    return false;
  },
});
```

_New_:

```js
Sentry.init({
  beforeSend(event) {
    if (event.user) {
      return event;
    }
    return null;
  },
});
```

### Modifying Events (`dataCallback`)

_Old_:

```js
Raven.config('___PUBLIC_DSN___', {
  dataCallback(event) {
    if (event.user) {
      // Don't send user's email address
      delete event.user.email;
    }
    return event;
  },
});
```

_New_:

```js
Sentry.init({
  beforeSend(event) {
    if (event.user) {
      delete event.user.email;
    }
    return event;
  },
});
```

### Attaching Stacktraces

> 'stacktrace' was renamed to 'attachStacktrace'.
> [Docs](https://docs.sentry.io/error-reporting/configuration/?platform=browser#attach-stacktrace)

_Old_:

```js
Raven.config('___PUBLIC_DSN___', {
  stacktrace: true,
});
```

_New_:

```js
Sentry.init({
  attachStacktrace: true,
});
```

### Disabling Promises Handling

_Old_:

```js
Raven.config('___PUBLIC_DSN___', {
  captureUnhandledRejections: false,
});
```

_New_:

```js
Sentry.init({
  integrations: [
    new Sentry.Integrations.GlobalHandlers({
      onunhandledrejection: false,
    }),
  ],
});
```<|MERGE_RESOLUTION|>--- conflicted
+++ resolved
@@ -12,46 +12,47 @@
 
 ## Deprecate `Hub`
 
-The `Hub` has been a very important part of the Sentry SDK API up until now.
-Hubs were the SDK's "unit of concurrency" to keep track of data across threads and to scope data to certain parts of your code.
-Because it is overly complicated and confusing to power users, it is going to be replaced by a set of new APIs: the "new Scope API".
-
-`Scope`s have existed before in the SDK but we are now expanding on them because we have found them powerful enough to fully cover the `Hub` API.
+The `Hub` has been a very important part of the Sentry SDK API up until now. Hubs were the SDK's "unit of concurrency"
+to keep track of data across threads and to scope data to certain parts of your code. Because it is overly complicated
+and confusing to power users, it is going to be replaced by a set of new APIs: the "new Scope API".
+
+`Scope`s have existed before in the SDK but we are now expanding on them because we have found them powerful enough to
+fully cover the `Hub` API.
 
 If you are using the `Hub` right now, see the following table on how to migrate to the new API:
 
-| Old `Hub` API | New `Scope` API |
-| --- | --- |
-| `new Hub()` | `withScope()`, `withIsolationScope()` or `new Scope()` |
-| hub.isOlderThan() | REMOVED - Was used to compare `Hub` instances, which are gonna be removed |
-| hub.bindClient() | A combination of `scope.setClient()` and `client.setupIntegrations()` |
-| hub.pushScope() | `Sentry.withScope()` |
-| hub.popScope() | `Sentry.withScope()` |
-| hub.withScope() | `Sentry.withScope()` |
-| getClient() | `Sentry.getClient()` |
-| getScope() | `Sentry.getCurrentScope()` to get the currently active scope |
-| getIsolationScope() | `Sentry.getIsolationScope()` |
-| getStack() | REMOVED - The stack used to hold scopes. Scopes are used directly now |
-| getStackTop() | REMOVED - The stack used to hold scopes. Scopes are used directly now |
-| captureException() | `Sentry.captureException()` |
-| captureMessage() | `Sentry.captureMessage()` |
-| captureEvent() | `Sentry.captureEvent()` |
-| lastEventId() | REMOVED - Use event processors or beforeSend instead |
-| addBreadcrumb() | `Sentry.addBreadcrumb()` |
-| setUser() | `Sentry.setUser()` |
-| setTags() | `Sentry.setTags()` |
-| setExtras() | `Sentry.setExtras()` |
-| setTag() | `Sentry.setTag()` |
-| setExtra() | `Sentry.setExtra()` |
-| setContext() | `Sentry.setContext()` |
-| configureScope() | REMOVED - Scopes are now the unit of concurrency  |
-| run() | `Sentry.withScope()` or `Sentry.withIsolationScope()` |
-| getIntegration() | `client.getIntegration()` |
-| startTransaction() | `Sentry.startSpan()`, `Sentry.startInactiveSpan()` or `Sentry.startSpanManual()` |
-| traceHeaders() | REMOVED - The closest equivalent is now `spanToTraceHeader(getActiveSpan())`  |
-| captureSession() | `Sentry.captureSession()` |
-| startSession() | `Sentry.startSession()` |
-| endSession() | `Sentry.endSession()` |
+| Old `Hub` API          | New `Scope` API                                                                      |
+| ---------------------- | ------------------------------------------------------------------------------------ |
+| `new Hub()`            | `withScope()`, `withIsolationScope()` or `new Scope()`                               |
+| hub.isOlderThan()      | REMOVED - Was used to compare `Hub` instances, which are gonna be removed            |
+| hub.bindClient()       | A combination of `scope.setClient()` and `client.setupIntegrations()`                |
+| hub.pushScope()        | `Sentry.withScope()`                                                                 |
+| hub.popScope()         | `Sentry.withScope()`                                                                 |
+| hub.withScope()        | `Sentry.withScope()`                                                                 |
+| getClient()            | `Sentry.getClient()`                                                                 |
+| getScope()             | `Sentry.getCurrentScope()` to get the currently active scope                         |
+| getIsolationScope()    | `Sentry.getIsolationScope()`                                                         |
+| getStack()             | REMOVED - The stack used to hold scopes. Scopes are used directly now                |
+| getStackTop()          | REMOVED - The stack used to hold scopes. Scopes are used directly now                |
+| captureException()     | `Sentry.captureException()`                                                          |
+| captureMessage()       | `Sentry.captureMessage()`                                                            |
+| captureEvent()         | `Sentry.captureEvent()`                                                              |
+| lastEventId()          | REMOVED - Use event processors or beforeSend instead                                 |
+| addBreadcrumb()        | `Sentry.addBreadcrumb()`                                                             |
+| setUser()              | `Sentry.setUser()`                                                                   |
+| setTags()              | `Sentry.setTags()`                                                                   |
+| setExtras()            | `Sentry.setExtras()`                                                                 |
+| setTag()               | `Sentry.setTag()`                                                                    |
+| setExtra()             | `Sentry.setExtra()`                                                                  |
+| setContext()           | `Sentry.setContext()`                                                                |
+| configureScope()       | REMOVED - Scopes are now the unit of concurrency                                     |
+| run()                  | `Sentry.withScope()` or `Sentry.withIsolationScope()`                                |
+| getIntegration()       | `client.getIntegration()`                                                            |
+| startTransaction()     | `Sentry.startSpan()`, `Sentry.startInactiveSpan()` or `Sentry.startSpanManual()`     |
+| traceHeaders()         | REMOVED - The closest equivalent is now `spanToTraceHeader(getActiveSpan())`         |
+| captureSession()       | `Sentry.captureSession()`                                                            |
+| startSession()         | `Sentry.startSession()`                                                              |
+| endSession()           | `Sentry.endSession()`                                                                |
 | shouldSendDefaultPii() | REMOVED - The closest equivalent is `Sentry.getClient().getOptions().sendDefaultPii` |
 
 ## Deprecate `scope.getSpan()` and `scope.setSpan()`
@@ -120,20 +121,6 @@
 });
 ```
 
-<<<<<<< HEAD
-## Deprecated fields on `Hub`
-
-In v8, the Hub class will be removed. The following methods are therefore deprecated:
-
-- `hub.startTransaction()`: See [Deprecation of `startTransaction`](#deprecate-starttransaction)
-- `hub.lastEventId()`: See [Deprecation of `lastEventId`](#deprecate-sentrylasteventid-and-hublasteventid)
-- `hub.startSession()`: Use top-level `Sentry.startSession()` instead
-- `hub.endSession()`: Use top-level `Sentry.endSession()` instead
-- `hub.captureSession()`: Use top-level `Sentry.captureSession()` instead
-- `hub.shouldSendDefaultPii()`: Access Sentry client option via `Sentry.getClient().getOptions().sendDefaultPii` instead
-
-=======
->>>>>>> 1005ba9c
 ## Deprecated fields on `Span` and `Transaction`
 
 In v8, the Span class is heavily reworked. The following properties & methods are thus deprecated:
