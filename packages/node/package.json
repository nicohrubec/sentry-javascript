--- conflicted
+++ resolved
@@ -88,19 +88,11 @@
     "@opentelemetry/resources": "^1.25.1",
     "@opentelemetry/sdk-trace-base": "^1.25.1",
     "@opentelemetry/semantic-conventions": "^1.25.1",
-<<<<<<< HEAD
-    "@prisma/instrumentation": "5.17.0",
+    "@prisma/instrumentation": "5.18.0",
     "@sentry/core": "8.26.0",
     "@sentry/opentelemetry": "8.26.0",
     "@sentry/types": "8.26.0",
     "@sentry/utils": "8.26.0",
-=======
-    "@prisma/instrumentation": "5.18.0",
-    "@sentry/core": "8.25.0",
-    "@sentry/opentelemetry": "8.25.0",
-    "@sentry/types": "8.25.0",
-    "@sentry/utils": "8.25.0",
->>>>>>> 7093d927
     "import-in-the-middle": "^1.11.0"
   },
   "devDependencies": {
